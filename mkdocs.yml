--- conflicted
+++ resolved
@@ -6,19 +6,16 @@
 
 nav:
   - Overview: "index.md"
-<<<<<<< HEAD
   - Handlers:
+    - Overview: "handlers/overview.md"
     - Python: "handlers/python.md"
-=======
-  - Frequently Asked Questions: "faq.md"
->>>>>>> f6dbdf8e
   - Reference:
     - handlers:
       - __init__.py: "reference/handlers/__init__.md"
       - python.py: "reference/handlers/python.md"
     - extension.py: "reference/extension.md"
     - plugin.py: "reference/plugin.md"
-    - utils.py: "reference/utils.md"
+  - Troubleshooting: "troubleshooting.md"
   - Contributing: "contributing.md"
   - Code of Conduct: "code_of_conduct.md"
   - Changelog: "changelog.md"
@@ -41,6 +38,4 @@
 
 plugins:
   - search
-  - mkdocstrings:
-      watch:
-        - src/mkdocstrings+  - mkdocstrings: