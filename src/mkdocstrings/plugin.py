--- conflicted
+++ resolved
@@ -30,8 +30,11 @@
 
 from bs4 import BeautifulSoup
 from bs4.element import NavigableString
+from livereload import Server
+from mkdocs.config import Config
 from mkdocs.config.config_options import Type as MkType
 from mkdocs.plugins import BasePlugin
+from mkdocs.structure.files import Files
 from mkdocs.structure.pages import Page
 from mkdocs.structure.toc import AnchorLink
 from mkdocs.utils import log
@@ -103,31 +106,17 @@
         self.mkdocstrings_extension = None
         self.url_map = {}
 
-    def on_serve(self, server, config, **kwargs):
+    def on_serve(self, server: Server, config: Config, **kwargs) -> Server:
         """
         Hook for the [`on_serve` event](https://www.mkdocs.org/user-guide/plugins/#on_serve).
 
-<<<<<<< HEAD
         In this hook, we add the directories specified in the plugin's configuration to the list of directories
-        watched by `mkdocs`. Whenever a change occur in one of these directories, the documentation is built again
+        watched by `mkdocs`. Whenever a change occurs in one of these directories, the documentation is built again
         and the site reloaded.
-=======
-        def unload_and_rebuild():
-            diff = set(sys.modules.keys()) - self._sys
-            log.info(
-                f"mkdocstrings: Unloading modules loaded after mkdocstrings plugin was instantiated ({len(diff)} modules)"
-            )
-            for module in diff:
-                if "numpy" in module:
-                    continue
-                del sys.modules[module]
-            self.clear()
-            builder()
->>>>>>> f6dbdf8e
 
         Note:
             The implementation is a hack. We are retrieving the watch function from a protected attribute.
-            See issue https://github.com/mkdocs/mkdocs/issues/1952 for more information.
+            See issue [mkdocs/mkdocs#1952](https://github.com/mkdocs/mkdocs/issues/1952) for more information.
         """
         builder = list(server.watcher._tasks.values())[0]["func"]
         for element in self.config["watch"]:
@@ -135,7 +124,7 @@
             server.watch(element, builder)
         return server
 
-    def on_config(self, config, **kwargs):
+    def on_config(self, config: Config, **kwargs) -> Config:
         """
         Hook for the [`on_config` event](https://www.mkdocs.org/user-guide/plugins/#on_config).
 
@@ -146,12 +135,19 @@
         later when processing markdown to get handlers and their global configurations).
         """
         log.debug("mkdocstrings.plugin: Adding extension to the list")
-        self.mkdocstrings_extension = MkdocstringsExtension(plugin_config=self.config)
+
+        extension_config = dict(
+            theme_name=config["theme"].name,
+            mdx=config["markdown_extensions"],
+            mdx_configs=config["mdx_configs"],
+            mkdocstrings=self.config
+        )
+
+        self.mkdocstrings_extension = MkdocstringsExtension(config=extension_config)
         config["markdown_extensions"].append(self.mkdocstrings_extension)
         return config
 
-<<<<<<< HEAD
-    def on_page_content(self, html, page, config, files, **kwargs):
+    def on_page_content(self, html: str, page: Page, config: Config, files: Files, **kwargs) -> str:
         """
         Hook for the [`on_page_contents` event](https://www.mkdocs.org/user-guide/plugins/#on_page_contents).
 
@@ -178,7 +174,7 @@
         for child in anchor.children:
             self.map_urls(base_url, child)
 
-    def on_post_page(self, output: str, page: Page, config, **kwargs) -> str:
+    def on_post_page(self, output: str, page: Page, config: Config, **kwargs) -> str:
         """
         Hook for the [`on_post_page` event](https://www.mkdocs.org/user-guide/plugins/#on_post_page).
 
@@ -203,7 +199,7 @@
         fixed_soup = AUTO_REF.sub(self.fix_ref(unmapped, unintended), str(soup))
 
         if unmapped or unintended:
-            # We do nothing with unintended refs, but still skip replacing the tag i
+            # We do nothing with unintended refs
             if unmapped and log.isEnabledFor(logging.WARNING):
                 for ref in unmapped:
                     log.warning(
@@ -214,29 +210,29 @@
         return placeholder.restore_code_tags(fixed_soup)
 
     def fix_ref(self, unmapped: List[str], unintended: List[str]) -> Callable:
+        """
+        Return a `repl` function for [`re.sub`](https://docs.python.org/3/library/re.html#re.sub).
+
+        In our context, we match Markdown references and replace them with HTML links.
+
+        When the matched reference's identifier contains a space or slash, we append the identifier to the outer
+        `unintended` list to tell the caller that this unresolved reference should be ignored as it's probably
+        not intended as a reference.
+
+        When the matched reference's identifier was not mapped to an URL, we append the identifier to the outer
+        `unmapped` list. It generally means the user is trying to cross-reference an object that was not collected
+        and rendered, making it impossible to link to it. We catch this exception in the caller to issue a warning.
+
+        Arguments:
+            unmapped: A list to store unmapped identifiers.
+            unintended: A list to store identifiers of unintended references.
+
+        Returns:
+            The actual function accepting a [`Match` object](https://docs.python.org/3/library/re.html#match-objects)
+            and returning the replacement strings.
+        """
+
         def inner(match: Match):
-            """
-            A function used as the `repl` argument of [`re.sub`](https://docs.python.org/3/library/re.html#re.sub).
-
-            When there is a match on a string, this function is called and given the match object.
-            It then returns the string that should replace the portion of the string that matched.
-
-            In our context, we match Markdown references and replace them with HTML links.
-
-            When the matched reference's identifier contains a space or slash, we append the identifier to the outer
-            `unintended` list to tell the caller that this unresolved reference should be ignored as it's probably
-            not intended as a reference.
-
-            When the matched reference's identifier was not mapped to an URL, we append the identifier to the outer
-            `unmapped` list. It generally means the user is trying to cross-reference an object that was not collected
-            and rendered, making it impossible to link to it. We catch this exception in the caller to issue a warning.
-
-            Arguments:
-                match: A [`match` object](https://docs.python.org/3/library/re.html#match-objects).
-
-            Returns:
-                The string that will replace the matched portion of a string.
-            """
             groups = match.groupdict()
             identifier = groups["identifier"]
             title = groups["title"]
@@ -269,7 +265,7 @@
 
         return inner
 
-    def on_post_build(self, config, **kwargs) -> None:
+    def on_post_build(self, config: Config, **kwargs) -> None:
         """
         Hook for the [`on_post_build` event](https://www.mkdocs.org/user-guide/plugins/#on_post_build).
 
@@ -286,25 +282,56 @@
 
 
 class Placeholder:
-    def __init__(self):
+    """
+    This class is used as a placeholder store.
+
+    Placeholders are random, unique strings that temporarily replace `<code>` nodes in an HTML tree.
+
+    Why do we replace these nodes with such strings? Because we want to fix cross-references that were not
+    resolved during Markdown conversion, and we must never touch to what's inside of a code block.
+    To ease the process, instead of selecting nodes in the HTML tree with complex filters (I tried, believe me),
+    we simply "hide" the code nodes, and bulk-replace unresolved cross-references in the whole HTML text at once,
+    with a regular expression substitution. Once it's done, we bulk-replace code nodes back, with a regular expression
+    substitution again.
+    """
+
+    def __init__(self) -> None:
         self.ids = {}
         self.seed = None
         self.set_seed()
 
-    def store(self, value):
+    def store(self, value: str) -> str:
+        """
+        Store a text under a unique ID, return that ID.
+
+        Arguments:
+            value: The text to store.
+
+        Returns:
+            The ID under which the text is stored.
+        """
         i = self.get_id()
         while i in self.ids:
             i = self.get_id()
         self.ids[i] = value
         return i
 
-    def get_id(self):
+    def get_id(self) -> str:
+        """Return a random, unique string."""
         return f"{self.seed}{random.randint(0, 1000000)}"  # nosec: it's not for security/cryptographic purposes
 
-    def set_seed(self):
+    def set_seed(self) -> None:
+        """Reset the seed in `self.seed` with a random string."""
         self.seed = "".join(random.choices(string.ascii_letters + string.digits, k=16))
 
-    def replace_code_tags(self, soup):
+    def replace_code_tags(self, soup: str) -> None:
+        """
+        Recursively replace code nodes with navigable strings whose values are unique IDs.
+
+        Arguments:
+            soup: The root tag of a BeautifulSoup HTML tree.
+        """
+
         def recursive_replace(tag):
             if hasattr(tag, "contents"):
                 for i in range(len(tag.contents)):
@@ -316,58 +343,19 @@
 
         recursive_replace(soup)
 
-    def restore_code_tags(self, soup_str):
+    def restore_code_tags(self, soup_str: str) -> str:
+        """
+        Restore code nodes previously replaced by unique placeholders.
+
+        Args:
+            soup_str: HTML text.
+
+        Returns:
+            The same HTML text with placeholders replaced by their respective original code nodes.
+        """
+
         def replace_placeholder(match):
             placeholder = match.groups()[0]
             return self.ids[placeholder]
 
-        return re.sub(rf"({self.seed}\d+)", replace_placeholder, soup_str)
-=======
-    def on_nav(self, nav, **kwargs):
-        for page in nav.pages:
-            with open(page.file.abs_src_path, "r") as file:
-                markdown = file.read()
-            lines = markdown.split("\n")
-            in_code_block = False
-            for i, line in enumerate(lines):
-                if line.startswith("```"):
-                    in_code_block = not in_code_block
-                elif line.startswith("::: ") and not in_code_block:
-                    import_string = line.replace("::: ", "")
-                    if import_string not in self.objects:
-                        root_object = self.documenter.get_object_documentation(import_string)
-                        self._references.append(render_references(root_object, page.abs_url))
-                        mapping_value = {"object": root_object, "page": page.abs_url}
-                        self.objects[import_string] = mapping_value
-                        if import_string != root_object.path:
-                            self.objects[root_object.path] = mapping_value
-                        if page.abs_url not in self.pages_with_docstrings:
-                            self.pages_with_docstrings.append(page.abs_url)
-        return nav
-
-    def on_page_markdown(self, markdown, page, **kwargs):
-        return f"{markdown}{self.references}"
-
-    def on_page_content(self, html, page, **kwargs):
-        if page.abs_url not in self.pages_with_docstrings:
-            return html
-
-        extensions, configs = self.get_combined_extensions()
-        md = Markdown(extensions=extensions, extension_configs=configs)
-
-        lines = page.markdown.split("\n")
-        modified_lines = lines[::]
-        for i, line in enumerate(lines):
-            if line.startswith("::: "):
-                renderer = MarkdownRenderer(dict(config))
-                import_string = line.replace("::: ", "")
-                root_object = self.objects[import_string]["object"]
-                heading = 2 if config["show_top_object_heading"] else 1
-                modified_lines[i] = "\n".join(renderer.render(root_object, heading))
-
-        modified_lines.append(self.references)
-        markdown_contents = "\n".join(modified_lines)
-        html = insert_divs(md.convert(markdown_contents))
-        page.toc = get_toc(getattr(md, "toc_tokens", []))
-        return html
->>>>>>> f6dbdf8e
+        return re.sub(rf"({self.seed}\d+)", replace_placeholder, soup_str)